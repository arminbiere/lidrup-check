// clang-format off

static const char * idrup_check_usage =
"usage: idrup-check [ <option> ... ] <icnf> <idrup>\n"
"\n"
"where '<option>' is one of the following options:\n"
"\n"
"  -h | --help     print command line option summary\n"
"  -q | --quiet    do not print any message beside errors\n"
"  -v | --verbose  print more verbose message too\n"
#ifndef NDEBUG
"  -l | --logging  enable very verbose logging\n"
#endif
"  --version       print version and exit\n"
"\n"

"Exactly two files are read. The first '<icnf>' is an incremental CNF file\n"
"augmented with all interactions between the user and the SAT solver.\n"
"Thus the letter 'i' is overloaded and means both 'incremental' and\n"
"'interactions'. The second '<idrup>' file is meant to be a super-set of\n"
"the interactions file but additionally has all the low level proof steps.\n"

"\n"

"The checker makes sure the interactions match the proof and all proof\n"
"steps are justified. This is only the case though for the default\n"
"'strict' and the 'pedantic' mode.  Checking is less strict in 'relaxed'\n"
"mode where conclusion missing in the proof will be skipped.  Still the\n"
"exit code will only be zero if all checks go through and thus the\n"
"interactions are all checked.\n"

"\n"
"These modes can can be set explicitly as follows:\n"
"\n"
"  --strict    strict mode (requires 'm' and 'u' proof lines only)\n"
"  --relaxed   relaxed mode (missing 'm' and 'u' proof lines ignored)\n"
"  --pedantic  pedantic mode (requires conclusion lines in both files\n"
"\n"

"The default mode is strict checking which still allows headers to be\n"
"skipped and interaction conclusions ('v', 'm', 'f' and 'u' lines) to be\n"
"optional in the interaction file while corresponding proof conclusions\n"
"('m' and 'u' lines) being mandatory in the proof file.\n"

;

// clang-format on

/*------------------------------------------------------------------------*/

#include "idrup-build.h"

/*------------------------------------------------------------------------*/

#include <assert.h>
#include <ctype.h>
#include <limits.h>
#include <signal.h>
#include <stdarg.h>
#include <stdbool.h>
#include <stdio.h>
#include <stdlib.h>
#include <string.h>

/*------------------------------------------------------------------------*/

// We support three different modes.

enum {
  strict = 0,
  relaxed = -1,
  pedantic = 1,
};

// Generic integer stack for literals.

struct ints {
  int *begin, *end, *allocated;
};

// We are reading interleaved from two files in parallel.

struct file {
  FILE *file;
  const char *name;      // Actual path to this file.
  size_t lines;          // Proof lines read from this file.
  size_t lineno;         // Line number of lines parsed so far.
  size_t charno;         // Number of bytes parsed.
  size_t start_of_line;  // Line number of current proof line.
  size_t end_buffer;     // End of remaining characters in buffer.
  size_t size_buffer;    // Current position (bytes parsed) in buffer.
  bool end_of_file;      // Buffer 'read-char' detected end-of-file.
  char last_char;        // Last char used to bump 'lineno'.
  char buffer[1u << 20]; // The actual buffer (1MB).
};

struct clause {
#ifndef NDEBUG
  size_t id;
  size_t lineno;
#endif
  bool input;
  bool weakened;
  bool tautological;
  unsigned size;
  int lits[];
};

struct clauses {
  struct clause **begin, **end, **allocated;
};

/*------------------------------------------------------------------------*/

// Global options.

static int verbosity = 0;

static int mode = strict;

/*------------------------------------------------------------------------*/

// Section of parsing state.

// Array of two files statically allocated and initialized.

static struct file files[2] = {{.lineno = 1}, {.lineno = 1}};

// The actual interaction and proof files point into this array.

static struct file *interactions = files + 0;
static struct file *proof = files + 1;

// The current file from which we read (is set with 'set_file').

static struct file *file;

// The other file different from 'file' (so 'other_file == interactions'
// if 'file == proof' and vice versa).

static struct file *other_file;

/*------------------------------------------------------------------------*/

static bool querying;
static double start_time;

/*------------------------------------------------------------------------*/

static struct ints line;  // Current line of integers parsed.
static struct ints saved; // Saved line for checking.
static struct ints query; // Saved query for checking.

// When saving a line the type and start of the line is saved too.

static size_t start_of_query;
static size_t start_of_saved;
static int saved_type;

// Constant strings parsed in 'p' and 's' lines.

static const char *const SATISFIABLE = "SATISFIABLE";
static const char *const UNSATISFIABLE = "UNSATISFIABLE";
static const char *const UNKNOWN = "UNKNOWN";
static const char *const IDRUP = "idrup";
static const char *const ICNF = "icnf";

// The parser saves such strings here.

static const char *string;

/*------------------------------------------------------------------------*/

// Checker state.

static unsigned level; // Decision level.

static int max_var;      // Maximum variable index imported.
static size_t allocated; // Allocated variables.

static bool *imported;           // Variable index imported?
static unsigned *levels;         // Decision level of assigned variables.
static struct clauses *matrix;   // Mapping literals to watcher stacks.
static struct clauses *inactive; // Inactive weakened clauses.
static signed char *values;      // Assignment of literal: -1, 0, or 1.
static bool *marks;              // Marks of literals.

// Default preallocated trail.

static struct {
  int *begin, *end;
  int *units, *propagate;
} trail;

// Maps decision level to trail heights.

static struct { int **begin, **end; } control;

static bool inconsistent; // Empty clause derived.

// Need to store empty clauses on a separate stack as they are not watched.

static struct clauses empty_clauses;

// Input clauses are never actually deleted as they are needed for checking
// that models satisfy them.

static struct clauses input_clauses;

/*------------------------------------------------------------------------*/

// Global statistics

static struct {
  size_t added;
  size_t conclusions;
  size_t cores;
  size_t decisions;
  size_t deleted;
  size_t inputs;
  size_t imported;
  size_t lemmas;
  size_t models;
  size_t propagations;
  size_t queries;
  size_t restored;
  size_t weakened;
} statistics;

/*------------------------------------------------------------------------*/

// Buffers for printing literals when logging ('debug_literal').

#ifndef NDEBUG

#define capacity_debug_buffer 2
#define debug_buffer_line_size 64

static char debug_buffer[capacity_debug_buffer][debug_buffer_line_size];
static size_t next_debug_buffer_position;

#endif

/*------------------------------------------------------------------------*/

// Generic stack implementation (similar to 'std::vector').

#define BEGIN(S) (S).begin
#define END(S) (S).end
#define ALLOCATED(S) (S).allocated

#define SIZE(S) ((size_t) (END (S) - BEGIN (S)))
#define CAPACITY(S) ((size_t) (ALLOCATED (S) - BEGIN (S)))

#define CLEAR(S) (END (S) = BEGIN (S))
#define EMPTY(S) (END (S) == BEGIN (S))
#define FULL(S) (END (S) == ALLOCATED (S))

#define INIT(S) (BEGIN (S) = END (S) = ALLOCATED (S) = 0)
#define RELEASE(S) (free (BEGIN (S)), INIT (S))

#define ENLARGE(S) \
  do { \
    size_t OLD_SIZE = SIZE (S); \
    size_t OLD_CAPACITY = CAPACITY (S); \
    size_t NEW_CAPACITY = OLD_CAPACITY ? 2 * OLD_CAPACITY : 1; \
    size_t NEW_BYTES = NEW_CAPACITY * sizeof *BEGIN (S); \
    if (!(BEGIN (S) = realloc (BEGIN (S), NEW_BYTES))) \
      out_of_memory ("reallocating %zu bytes", NEW_BYTES); \
    END (S) = BEGIN (S) + OLD_SIZE; \
    ALLOCATED (S) = BEGIN (S) + NEW_CAPACITY; \
  } while (0)

#define PUSH(S, E) \
  do { \
    if (FULL (S)) \
      ENLARGE (S); \
    *END (S)++ = (E); \
  } while (0)

#define REMOVE(TYPE, S, E) \
  do { \
    TYPE *BEGIN = (S).begin; \
    TYPE *END = (S).end; \
    TYPE *Q = BEGIN; \
    TYPE *P = Q; \
    for (;;) { \
      assert (P != END); \
      TYPE TMP = *P++; \
      if (TMP == (E)) \
        break; \
      *Q++ = TMP; \
    } \
    assert (Q + 1 == P); \
    while (P != END) \
      *Q++ = *P++; \
    (S).end = Q; \
    if (EMPTY (S)) \
      RELEASE (S); \
  } while (0)

#define PEEK(S, POS) (assert ((POS) < SIZE (S)), (S).begin[POS])

#define all_elements(TYPE, E, S) \
  TYPE E, *E##_PTR = BEGIN (S), *const E##_END = END (S); \
  E##_PTR != E##_END && (E = *E##_PTR, 1); \
  ++E##_PTR

#define all_pointers(TYPE, E, S) \
  TYPE *E, **E##_PTR = BEGIN (S), **const E##_END = END (S); \
  E##_PTR != E##_END && (E = *E##_PTR, 1); \
  ++E##_PTR

#define COPY(TYPE, DST, SRC) \
  do { \
    CLEAR (DST); \
    for (all_elements (TYPE, E, SRC)) \
      PUSH (DST, E); \
  } while (0)

/*------------------------------------------------------------------------*/

// Iterator for the literals of clauses.

#define begin_literals(C) ((C)->lits)

#define end_literals(C) (begin_literals (C) + (C)->size)

#define all_literals(LIT, C) \
  int LIT, *P_##LIT = begin_literals (C), *END_##LIT = end_literals (C); \
  P_##LIT != END_##LIT && (LIT = *P_##LIT, true); \
  P_##LIT++

/*------------------------------------------------------------------------*/

// Function to print messages and errors with nice formatting prototypes to
// produce compiler warnings if arguments do not match format.

static void die (const char *, ...) __attribute__ ((format (printf, 1, 2)));

static void die (const char *fmt, ...) {
  fputs ("idrup-check: error: ", stderr);
  va_list ap;
  va_start (ap, fmt);
  vfprintf (stderr, fmt, ap);
  va_end (ap);
  fputc ('\n', stderr);
  exit (1);
}

static void out_of_memory (const char *, ...)
    __attribute__ ((format (printf, 1, 2)));

static void fatal_error (const char *fmt, ...) {
  fputs ("idrup-check: fatal internal error: ", stderr);
  if (file)
    fprintf (stderr, "at line %zu in '%s': ", file->start_of_line,
             file->name);
  va_list ap;
  va_start (ap, fmt);
  vfprintf (stderr, fmt, ap);
  va_end (ap);
  fputc ('\n', stderr);
  exit (1);
}

static void out_of_memory (const char *fmt, ...) {
  fputs ("idrup-check: error: out-of-memory ", stderr);
  va_list ap;
  va_start (ap, fmt);
  vfprintf (stderr, fmt, ap);
  va_end (ap);
  fputc ('\n', stderr);
  exit (1);
}

static void message (const char *, ...)
    __attribute__ ((format (printf, 1, 2)));

static void message (const char *fmt, ...) {
  if (verbosity < 0)
    return;
  fputs ("c ", stdout);
  va_list ap;
  va_start (ap, fmt);
  vprintf (fmt, ap);
  va_end (ap);
  fputc ('\n', stdout);
  fflush (stdout);
}

#define verbose(...) \
  do { \
    if (verbosity >= 1) \
      message (__VA_ARGS__); \
  } while (0)

static void parse_error (const char *, ...)
    __attribute__ ((format (printf, 1, 2)));

static void parse_error (const char *fmt, ...) {
  assert (file);
  fprintf (stderr, "idrup-check: parse error: at line %zu in '%s': ",
           file->start_of_line, file->name);
  va_list ap;
  va_start (ap, fmt);
  vfprintf (stderr, fmt, ap);
  va_end (ap);
  fputc ('\n', stderr);
  exit (1);
}

static void check_error (const char *, ...)
    __attribute__ ((format (printf, 1, 2)));

static void check_error (const char *fmt, ...) {
  assert (file);
  fprintf (stderr,
           "idrup-check: error: at line %zu in '%s': ", file->start_of_line,
           file->name);
  va_list ap;
  va_start (ap, fmt);
  vfprintf (stderr, fmt, ap);
  va_end (ap);
  fputc ('\n', stderr);
  exit (1);
}

static void line_error (int type, const char *, ...)
    __attribute__ ((format (printf, 2, 3)));

static void line_error (int type, const char *fmt, ...) {
  assert (file);
  fflush (stdout);
  fprintf (stderr,
           "idrup-check: error: at line %zu in '%s': ", file->start_of_line,
           file->name);
  va_list ap;
  va_start (ap, fmt);
  vfprintf (stderr, fmt, ap);
  va_end (ap);
  fputc ('\n', stderr);
  fputc (type, stderr);
  for (all_elements (int, lit, line))
    fprintf (stderr, " %d", lit);
  fputs (" 0\n", stderr);
  exit (1);
}

#ifndef NDEBUG

static void debug (const char *, ...)
    __attribute__ ((format (printf, 1, 2)));

static void debug (const char *fmt, ...) {
  if (verbosity != INT_MAX)
    return;
  printf ("c DEBUG %u ", level);
  va_list ap;
  va_start (ap, fmt);
  vprintf (fmt, ap);
  va_end (ap);
  fputc ('\n', stdout);
  fflush (stdout);
}

static void debug_print_parsed_line (int type) {
  if (verbosity < INT_MAX)
    return;
  assert (file);
  printf ("c DEBUG %u parsed line %zu in '%s': ", level, file->lineno,
          file->name);
  switch (type) {
  case 'p':
    fputs ("p ", stdout);
    assert (string);
    fputs (string, stdout);
    break;
  case 's':
    fputs ("s ", stdout);
    assert (string);
    fputs (string, stdout);
    break;
  case 0:
    fputs ("<end-of-file>", stdout);
    break;
  default:
    fputc (type, stdout);
    for (const int *p = line.begin; p != line.end; p++)
      printf (" %d", *p);
    fputs (" 0", stdout);
    break;
  }
  fputc ('\n', stdout);
  fflush (stdout);
}

static char *next_debug_buffer (void) {
  char *res = debug_buffer[next_debug_buffer_position++];
  if (next_debug_buffer_position == capacity_debug_buffer)
    next_debug_buffer_position = 0;
  return res;
}

static const char *debug_literal (int lit) {
  char *res = next_debug_buffer ();
  int value = values[lit];
  if (value)
    snprintf (res, debug_buffer_line_size, "%d@%u=%d", lit,
              levels[abs (lit)], value);
  else
    snprintf (res, debug_buffer_line_size, "%d", lit);
  return res;
}

static void debug_clause (struct clause *, const char *, ...)
    __attribute__ ((format (printf, 2, 3)));

static void debug_clause (struct clause *c, const char *fmt, ...) {
  if (verbosity < INT_MAX)
    return;
  printf ("c DEBUG %u ", level);
  va_list ap;
  va_start (ap, fmt);
  vprintf (fmt, ap);
  va_end (ap);
  if (c->tautological)
    fputs (" tautological", stdout);
  if (c->weakened)
    fputs (" weakened", stdout);
  if (c->input)
    fputs (" input", stdout);
  else
    fputs (" lemma", stdout);
  printf (" size %u line %zu clause[%zu]", c->size, c->lineno, c->id);
  for (all_literals (lit, c))
    printf (" %s", debug_literal (lit));
  fputc ('\n', stdout);
  fflush (stdout);
}

#else
#define debug(...) \
  do { \
  } while (false)
#define debug_clause(...) \
  do { \
  } while (false)
#endif

/*------------------------------------------------------------------------*/

// Resource usage code.

#include <sys/resource.h>
#include <sys/time.h>
#include <unistd.h>

static double process_time (void) {
  struct rusage u;
  double res;
  (void) getrusage (RUSAGE_SELF, &u);
  res = u.ru_utime.tv_sec + 1e-6 * u.ru_utime.tv_usec;
  res += u.ru_stime.tv_sec + 1e-6 * u.ru_stime.tv_usec;
  return res;
}

static double start_of_wall_clock_time;

static double absolute_wall_clock_time (void) {
  struct timeval tv;
  if (gettimeofday (&tv, 0))
    return 0;
  return 1e-6 * tv.tv_usec + tv.tv_sec;
}

static double wall_clock_time () {
  return absolute_wall_clock_time () - start_of_wall_clock_time;
}

static size_t maximum_resident_set_size (void) {
  struct rusage u;
  (void) getrusage (RUSAGE_SELF, &u);
  return ((size_t) u.ru_maxrss) << 10;
}

static double mega_bytes (void) {
  return maximum_resident_set_size () / (double) (1 << 20);
}

static double average (double a, double b) { return b ? a / b : 0; }

static double percent (double a, double b) { return average (100 * a, b); }

/*------------------------------------------------------------------------*/

// Section on low-level line reading and partial parsing.

static inline void set_file (struct file *new_file) {
  assert (new_file);
  assert (new_file->file);
  file = new_file;
  other_file = file == interactions ? proof : interactions;
  assert (other_file);
  assert (other_file->file);
}

static int read_char (void) {
  assert (file);
  assert (file->file);
  if (file->size_buffer == file->end_buffer) {
    if (file->end_of_file)
      return EOF;
    file->end_buffer =
        fread (file->buffer, 1, sizeof file->buffer, file->file);
    if (!file->end_buffer) {
      file->end_of_file = 1;
      return EOF;
    }
    file->size_buffer = 0;
  }
  assert (file->size_buffer < file->end_buffer);
  return file->buffer[file->size_buffer++];
}

static int next_char (void) {
  int res = read_char ();
  if (res == '\r') {
    res = read_char ();
    if (res != '\n')
      parse_error ("expected new-line after carriage return");
  }
  if (file->last_char == '\n')
    file->lineno++;
  file->last_char = res;
  if (res != EOF)
    file->charno++;
  return res;
}

static int ISDIGIT (int ch) { return '0' <= ch && ch <= '9'; }

static int next_line_without_printing (char default_type) {

  int ch;
  for (;;) {
    ch = next_char ();
    file->start_of_line = file->lineno;
    if (ch == 'c') {
      while ((ch = next_char ()) != '\n')
        if (ch == EOF)
          parse_error ("end-of-file in comment");
#ifndef NDEBUG
      if (verbosity == INT_MAX)
        message ("skipped line %zu in '%s': c...", file->start_of_line,
                 file->name);
#endif
    } else if (ch == EOF) {
#ifndef NDEBUG
      if (verbosity == INT_MAX)
        message ("parsed end-of-file in '%s' after %zu lines", file->name,
                 file->lineno);
#endif
      return 0;
    } else if (ch == '\n') {
      message ("skipping empty line %zu in '%s'", file->start_of_line,
               file->name);
    } else
      break;
  }

  int actual_type = 0;
  string = 0;

  CLEAR (line);
  file->lines++;

  if (ch == 'p') {
    if (next_char () != ' ')
    INVALID_HEADER_LINE:
      parse_error ("invalid 'p' header line");

    if (next_char () != 'i')
      goto INVALID_HEADER_LINE;

    // TODO parse 'p cnf <vars> <clauses>' header too.

    ch = next_char ();
    if (ch == 'c' && next_char () == 'n' && next_char () == 'f')
      string = ICNF;
    else if (ch == 'd' && next_char () == 'r' && next_char () == 'u' &&
             next_char () == 'p')
      string = IDRUP;
    else
      goto INVALID_HEADER_LINE;

    if (next_char () != '\n')
      parse_error ("expected new line after 'p icnf' header");

    return 'p';
  }

  if ('a' <= ch && ch <= 'z') {
    actual_type = ch;
    if ((ch = next_char ()) != ' ')
      parse_error ("expected space after '%c'", actual_type);
    ch = next_char ();
  } else if (!default_type) {
    if (isprint (ch))
      parse_error ("unexpected character '%c'", ch);
    else
      parse_error ("unexpected character code %02x", (int) ch);
  } else
    actual_type = default_type;
  if (actual_type == 's') {
    if (ch == 'S') {
      for (const char *p = "ATISFIABLE"; *p; p++)
        if (*p != next_char ())
        INVALID_STATUS_LINE:
          parse_error ("invalid status line");
      if (next_char () != '\n')
      EXPECTED_NEW_LINE_AFTER_STATUS:
        parse_error ("expected new-line after status");
      string = SATISFIABLE;
    } else if (ch == 'U') {
      if (next_char () != 'N')
        goto INVALID_STATUS_LINE;
      ch = next_char ();
      if (ch == 'S') {
        for (const char *p = "ATISFIABLE"; *p; p++)
          if (*p != next_char ())
            goto INVALID_STATUS_LINE;
        if (next_char () != '\n')
          goto EXPECTED_NEW_LINE_AFTER_STATUS;
        string = UNSATISFIABLE;
      } else if (ch == 'K') {
        for (const char *p = "NOWN"; *p; p++)
          if (*p != next_char ())
            goto INVALID_STATUS_LINE;
        if (next_char () != '\n')
          goto EXPECTED_NEW_LINE_AFTER_STATUS;
        string = UNKNOWN;
      } else
        goto INVALID_STATUS_LINE;
    } else
      goto INVALID_STATUS_LINE;
    return 's';
  }
  for (;;) {
    int sign;
    if (ch == '-') {
      ch = next_char ();
      if (ch == '0')
        parse_error ("expected non-zero digit after '-'");
      if (!ISDIGIT (ch))
        parse_error ("expected digit after '-'");
      sign = -1;
    } else {
      if (!ISDIGIT (ch))
        parse_error ("expected digit or '-'");
      sign = 1;
    }
    int idx = ch - '0';
    while (ISDIGIT (ch = next_char ())) {
      if (!idx)
        parse_error ("invalid leading '0' digit");
      if (INT_MAX / 10 < idx)
        parse_error ("index too large");
      idx *= 10;
      int digit = ch - '0';
      if (INT_MAX - digit < idx)
        parse_error ("index too large");
      idx += digit;
    }
    assert (idx != INT_MIN);
    int lit = sign * idx;
    if (ch != ' ' && ch != '\n')
      parse_error ("expected space or new-line after '%d'", lit);
    if (ch == '\n') { // TODO what about continued lines (e.g., 'v' lines)?
      if (lit)
        parse_error ("expected zero literal '0' before new-line");
      return actual_type;
    }
    if (!lit)
      parse_error ("zero literal '0' without new-line");
    PUSH (line, lit);
    assert (ch == ' ');
    ch = next_char ();
  }
}

static inline int next_line (char default_type) {
  int type = next_line_without_printing (default_type);
#ifndef NDEBUG
  debug_print_parsed_line (type);
#endif
  return type;
}

static void unexpected_line (int type, const char *expected) {
  if (type)
    parse_error ("unexpected '%c' line (expected %s line)", type, expected);
  else
    parse_error ("unexpected end-of-file (expected %s line)", expected);
}

/*------------------------------------------------------------------------*/

// Increasing allocated size of variables and importing a variable.

static void increase_allocated (int idx) {
  assert ((unsigned) idx >= allocated);
  size_t new_allocated = allocated ? 2 * allocated : 1;
  while ((unsigned) idx >= new_allocated)
    new_allocated *= 2;
  debug ("reallocating from %zu to %zu variables", allocated,
         new_allocated);
  {
    struct clauses *new_matrix =
        calloc (2 * new_allocated, sizeof *new_matrix);
    if (!new_matrix)
      out_of_memory ("reallocating matrix of size %zu", new_allocated);
    new_matrix += new_allocated;
    if (max_var)
      for (int lit = -max_var; lit <= max_var; lit++)
        new_matrix[lit] = matrix[lit];
    matrix -= allocated;
    free (matrix);
    matrix = new_matrix;
  }
  {
    struct clauses *new_inactive =
        calloc (2 * new_allocated, sizeof *new_inactive);
    if (!new_inactive)
      out_of_memory ("reallocating inactive matrix of size %zu",
                     new_allocated);
    new_inactive += new_allocated;
    if (max_var)
      for (int lit = -max_var; lit <= max_var; lit++)
        new_inactive[lit] = inactive[lit];
    inactive -= allocated;
    free (inactive);
    inactive = new_inactive;
  }
  {
    signed char *new_values =
        calloc (2 * new_allocated, sizeof *new_values);
    if (!new_values)
      out_of_memory ("reallocating values of size %zu", new_allocated);
    new_values += new_allocated;
    if (max_var)
      for (int lit = -max_var; lit <= max_var; lit++)
        new_values[lit] = values[lit];
    values -= allocated;
    free (values);
    values = new_values;
  }
  {
    bool *new_marks = calloc (2 * new_allocated, sizeof *new_marks);
    if (!new_marks)
      out_of_memory ("reallocating marks of size %zu", new_allocated);
    new_marks += new_allocated;
    if (max_var)
      for (int lit = -max_var; lit <= max_var; lit++)
        new_marks[lit] = marks[lit];
    marks -= allocated;
    free (marks);
    marks = new_marks;
  }
  {
    unsigned *new_levels = calloc (new_allocated, sizeof *new_levels);
    if (!new_levels)
      out_of_memory ("reallocating levels of size %zu", new_allocated);
    for (int idx = 1; idx <= max_var; idx++)
      new_levels[idx] = levels[idx];
    free (levels);
    levels = new_levels;
  }
  {
    bool *new_imported = calloc (new_allocated, sizeof *new_imported);
    if (!new_imported)
      out_of_memory ("reallocating imported of size %zu", new_allocated);
    for (int idx = 1; idx <= max_var; idx++)
      new_imported[idx] = imported[idx];
    free (imported);
    imported = new_imported;
  }
  {
    size_t size = SIZE (trail);
    size_t units = trail.units - trail.begin;
    size_t propagated = trail.propagate - trail.begin;
    trail.begin =
        realloc (trail.begin, new_allocated * sizeof *trail.begin);
    if (!trail.begin)
      out_of_memory ("reallocating trail of size %zu", new_allocated);
    trail.end = trail.begin + size;
    trail.units = trail.begin + units;
    trail.propagate = trail.begin + propagated;
    allocated = new_allocated;
  }
  {
    size_t size = SIZE (control);
    control.begin =
        realloc (control.begin, new_allocated * sizeof *control.begin);
    if (!control.begin)
      out_of_memory ("reallocating control of size %zu", new_allocated);
    control.end = control.begin + size;
  }
}

static void increase_max_var (int idx) {
  assert (max_var < idx);
  debug ("new maximum variable index %d", idx);
  if ((unsigned) idx >= allocated)
    increase_allocated (idx);
  max_var = idx;
}

static void import_literal (int lit) {
  assert (lit);
  assert (lit != INT_MIN);
  int idx = abs (lit);
  if (max_var < idx) {
    if (idx == INT_MAX)
      parse_error ("can not handle INT_MAX variables");
    if (idx > max_var)
      increase_max_var (idx);
  }
  if (!imported[idx]) {
    imported[idx] = true;
    statistics.imported++;
    debug ("imported variable %d", idx);
  }
}

static void import_literals (void) {
  debug ("importing literals");
  for (all_elements (int, lit, line))
    import_literal (lit);
}

/*------------------------------------------------------------------------*/

// Update trail and control stack including the decision level.

static void push_trail (int lit) {
  assert (trail.end < trail.begin + max_var);
  *trail.end++ = lit;
}

static void pop_trail (int *new_end) {
  assert (trail.begin <= new_end);
  assert (new_end <= trail.end);
  debug ("truncating trail from %zu to %zu literals",
         trail.end - trail.begin, new_end - trail.begin);
  trail.end = new_end;
  assert (trail.units <= new_end);
  if (new_end < trail.propagate) {
    debug ("truncating propagated from %zu to %zu literals",
           trail.propagate - trail.begin, new_end - trail.begin);
    trail.propagate = new_end;
  }
}

static void push_control (void) {
  level++;
  debug ("increased decision level to %u", level);
  assert (control.end < control.end + max_var);
  *control.end++ = trail.end;
}

static int *peek_control (unsigned new_level) {
  assert (new_level < level);
  return PEEK (control, new_level);
}

static void pop_control (unsigned new_level) {
  assert (new_level < level);
  assert (new_level < SIZE (control));
  level = new_level;
  control.end = control.begin + new_level;
  debug ("decreased decision level to %u", level);
}

/*------------------------------------------------------------------------*/

// We have four contexts in which we assign variables.

static void assign_root_level_unit (int lit) {
  assert (!level);
  assert (trail.end == trail.units);
  push_trail (lit);
  trail.units++;
  values[-lit] = -1;
  values[lit] = 1;
  int idx = abs (lit);
  levels[idx] = 0;
  debug ("assign %s as root-level unit", debug_literal (lit));
}

static void assign_forced (int lit, struct clause *c) {
  assert (level || trail.end == trail.units);
  push_trail (lit);
  if (!level)
    trail.units++;
  values[-lit] = -1;
  values[lit] = 1;
  int idx = abs (lit);
  levels[idx] = level;
  debug_clause (c, "assign %s %sforced by", debug_literal (lit),
                level ? "as root-level unit " : "");
  (void) c;
}

static void assign_decision (int lit) {
  push_control ();
  push_trail (lit);
  values[-lit] = -1;
  values[lit] = 1;
  int idx = abs (lit);
  levels[idx] = level;
  statistics.decisions++;
  debug ("assign %s as decision", debug_literal (lit));
}

/*------------------------------------------------------------------------*/

// Variables are only unassigned during backtracking.

static void backtrack (unsigned new_level) {
  assert (new_level < level);
  debug ("backtracking to decision level %u", new_level);
  int *new_trail_end = peek_control (new_level);
  int *p = trail.end;
  while (p != new_trail_end) {
    int lit = *--p;
    assert (values[lit] > 0);
    assert (values[-lit] < 0);
    values[lit] = values[-lit] = 0;
#ifndef NDEBUG
    int idx = abs (lit);
    unsigned lit_level = levels[idx];
    assert (new_level < lit_level);
    unsigned saved_level = level;
    level = lit_level;
    debug ("unassign %s", debug_literal (lit));
    level = saved_level;
#endif
  }
  pop_control (new_level);
  pop_trail (new_trail_end);
}

/*------------------------------------------------------------------------*/

// We use a literal map which maps literals to true to mark literals in
// 'line', 'saved' and 'query' which allows us to check set equivalence
// ('match_literals') or subset properties ('subset_literals').

static void mark_literal (int lit) {
  // debug ("marking %s", debug_literal (lit));
  marks[lit] = true;
}

static void unmark_literal (int lit) {
  // debug ("unmarking %s", debug_literal (lit));
  marks[lit] = false;
}

static void mark_literals (struct ints *lits) {
  for (all_elements (int, lit, *lits))
    mark_literal (lit);
}

static void unmark_literals (struct ints *lits) {
  for (all_elements (int, lit, *lits))
    unmark_literal (lit);
}

static void mark_line (void) { mark_literals (&line); }
static void unmark_line (void) { unmark_literals (&line); }

static void mark_query (void) { mark_literals (&query); }
static void unmark_query (void) { unmark_literals (&query); }

static bool subset_literals (struct ints *a, struct ints *b) {
  mark_literals (b);
  bool res = true;
  for (all_elements (int, lit, *a))
    if (!marks[lit]) {
      res = false;
      break;
    }
  unmark_literals (b);
  return res;
}

static bool match_literals (struct ints *a, struct ints *b) {
  return subset_literals (a, b) && subset_literals (b, a);
}

/*------------------------------------------------------------------------*/

// Clause allocation and deallocation.

static bool line_is_tautological () {
  bool res = true;
  for (all_elements (int, lit, line)) {
    res |= marks[-lit];
    marks[lit] = true;
  }
  unmark_line ();
  return res;
}

static struct clause *allocate_clause (bool input) {
  size_t size = SIZE (line);
  if (size > UINT_MAX)
    parse_error ("maximum clause size exhausted");
  size_t lits_bytes = size * sizeof (int);
  size_t all_bytes = sizeof (struct clause) + lits_bytes;
  struct clause *c = malloc (all_bytes);
  if (!c)
    out_of_memory ("allocating clause of size %zu", size);
  assert (file);
  statistics.added++;
#ifndef NDEBUG
  c->id = statistics.added;
  c->lineno = file->start_of_line;
#endif
  c->size = size;
  c->weakened = false;
  c->input = input;
  c->tautological = line_is_tautological ();
  memcpy (c->lits, line.begin, lits_bytes);
  debug_clause (c, "allocate");
  if (input)
    PUSH (input_clauses, c);
  return c;
}

static void free_clause (struct clause *c) {
  debug ("freeing clause at %p", (void *) c);
  debug_clause (c, "free");
  free (c);
}

/*------------------------------------------------------------------------*/

// Watching is complex as we want ILB style clause addition when checking
// and adding lemmas under assumptions.  Otherwise assumptions have to be be
// repropagated with every learned clause.

static void watch_literal (int lit, struct clause *c) {
  debug_clause (c, "watching %s in", debug_literal (lit));
  PUSH (matrix[lit], c);
}

static void unwatch_literal (int lit, struct clause *c) {
  debug_clause (c, "unwatching %s in", debug_literal (lit));
  struct clauses *watches = matrix + lit;
  REMOVE (struct clause *, *watches, c);
}

static void unwatch_clause (struct clause *c) {
  if (c->size) {
    unwatch_literal (c->lits[0], c);
    if (c->size > 1)
      unwatch_literal (c->lits[1], c);
  } else
    REMOVE (struct clause *, empty_clauses, c);
}

static void connect_literal (int lit, struct clause *c) {
  debug_clause (c, "connecting %d to", lit);
  PUSH (inactive[lit], c);
}

static void disconnect_literal (int lit, struct clause *c) {
  debug_clause (c, "disconnecting %d from", lit);
  REMOVE (struct clause *, inactive[lit], c);
}

static int move_best_watch_to_front (int *lits, const int *const end) {
  assert (!level);
  int watch = *lits;
  signed char watch_value = values[watch];
  if (watch_value < 0)
    for (int *p = lits + 1; p != end; p++) {
      int lit = *p;
      signed char lit_value = values[lit];
      if (lit_value < 0)
        continue;
      *lits = lit;
      *p = watch;
      return lit;
    }
  return watch;
}

static void watch_clause (struct clause *c) {
  assert (!level);
  if (!c->size)
    PUSH (empty_clauses, c);
  else if (c->size == 1)
    watch_literal (c->lits[0], c);
  else {
    int *lits = c->lits;
    const int *const end = lits + c->size;
    int lit0 = move_best_watch_to_front (lits, end);
    int lit1 = move_best_watch_to_front (lits + 1, end);
    debug ("first watch %s", debug_literal (lit0));
    debug ("second watch %s", debug_literal (lit1));
    watch_literal (lit0, c);
    watch_literal (lit1, c);
  }
}

static int simplify_clause (struct clause *c, bool *satisfied,
                            bool *falsified) {
  int unit = 0;
  for (all_literals (lit, c)) {
    signed char value = values[lit];
    int idx = abs (lit);
    if (value && levels[idx])
      value = 0;
    if (value > 0) {
      *satisfied = true;
      return 0;
    } else if (!value) {
      if (unit)
        return 0;
      unit = lit;
    }
  }
  if (!unit)
    *falsified = true;
  return unit;
}

static void add_clause (bool input) {
  struct clause *c = allocate_clause (input);
  watch_clause (c);
  bool satisfied = false, falsified = false;
  int unit = simplify_clause (c, &satisfied, &falsified);
  if (satisfied)
    debug_clause (c, "added root-level satisfied");
  else if (unit) {
    if (level) {
      debug_clause (c, "added root-level unit");
      backtrack (0);
    }
    assign_root_level_unit (unit);
  } else if (!falsified)
    debug_clause (c, "added");
  else if (c->size) {
    debug_clause (c, "all literals falsified in added");
    if (!inconsistent) {
      if (input)
        message ("inconsistent input clause");
      else
        message ("derived inconsistent clause");
      inconsistent = true;
    }
  } else {
    debug_clause (c, "added empty");
    if (!inconsistent) {
      if (input)
        message ("empty input clause");
      else
        message ("derived empty clause");
      inconsistent = true;
    }
  }
}

/*------------------------------------------------------------------------*/

static bool propagate (void) {
  assert (!inconsistent);
  assert (trail.propagate <= trail.end);
  bool res = true;
  while (res && trail.propagate != trail.end) {
    int lit = *trail.propagate++;
    debug ("propagating %s", debug_literal (lit));
    statistics.propagations++;
    int not_lit = -lit;
    struct clauses *watches = matrix + not_lit;
    struct clause **watches_end = watches->end;
    struct clause **q = watches->begin, **p = q;
    while (res && p != watches_end) {
      struct clause *c = *q++ = *p++;
      debug_clause (c, "visiting");
      int *lits = c->lits;
      int other_watch = lits[0] ^ lits[1] ^ not_lit;
      signed char other_watch_value = values[other_watch];
      if (other_watch_value > 0) {
        debug ("satisfied by %s", debug_literal (other_watch));
        continue;
      }
      int *r = lits + 2, *end_lits = lits + c->size;
      signed char replacement_value = -1;
      int replacement = 0;
      while (r != end_lits) {
        replacement = *r;
        replacement_value = values[replacement];
        if (replacement_value >= 0)
          break;
        r++;
      }
      if (replacement_value >= 0) {
        debug_clause (c, "unwatching %s in", debug_literal (not_lit));
        *r = not_lit;
        lits[0] = other_watch;
        lits[1] = replacement;
        watch_literal (replacement, c);
        q--;
      } else if (!other_watch_value) {
        assert (!c->weakened);
        assign_forced (other_watch, c);
      } else {
        assert (other_watch_value < 0);
        assert (!c->weakened);
        debug_clause (c, "conflict");
        res = false;
      }
    }
    while (p != watches_end)
      *q++ = *p++;
    watches->end = q;
  }
  return res;
}

/*------------------------------------------------------------------------*/

// A new query starts a new context with potentially new assumptions and
// thus we have to backtrack to the root-level and reset the failed flag.

static void reset_checker (void) {
  if (!inconsistent && level) {
    debug ("resetting assignment");
    backtrack (0);
  } else
    debug ("no need to reset assignment");
}

static void save_query (void) {
  debug ("saving query");
  COPY (int, query, line);
  start_of_query = file->start_of_line;
  statistics.queries++;
  reset_checker ();
}

/*------------------------------------------------------------------------*/

// This is the essential checking function which checks that added lemmas
// are indeed reverse unit propagation (RUP) implied and unsatisfiable cores
// are indeed unsatisfiable.  The first case requires the literals in the
// current line to be assumed negatively while the second case requires them
// to be assigned positively, as determined by the last 'sign' argument.
// The other arguments are for context sensitive logging and error messages.

static void check_implied (int type, const char *type_str, int sign) {

  assert (sign == 1 || sign == -1);

  if (inconsistent) {
    debug ("skipping %s implication check as formula already inconsistent",
           type_str);
    return;
  }

  assert (!level);

  // First propagate all new units on decision level zero.

  if (trail.propagate < trail.units && !propagate ()) {
    message ("root-level unit propagation yields conflict");
    inconsistent = true;
    return;
  }

  // After all root-level units have been propagated assume all literals in
  // the line as decision if 'sign=1' or their negation if 'sign=-1'.

  debug ("checking %s line is implied", type_str);
  for (all_elements (int, lit, line)) {
    lit *= sign;
    signed char value = values[lit];
    if (value > 0) {
      debug ("assumption %s already satisfied", debug_literal (lit));
      continue;
    }
    if (value < 0) {
      debug ("assumption %s already falsified", debug_literal (lit));
      goto IMPLICATION_CHECK_SUCCEEDED;
    }
    assign_decision (lit);
  }

  if (propagate ())
    line_error (type, "%s implication check failed:", type_str);

IMPLICATION_CHECK_SUCCEEDED:

  if (level)
    backtrack (0);

  debug ("%s implication check succeeded", type_str);
  (void) type_str;
}

/*------------------------------------------------------------------------*/

#ifndef NDEBUG
bool valid_literal (int lit) {
  return lit && lit != INT_MIN && abs (lit) <= max_var;
}
#endif

// Clauses are found by marking the literals in the line and then traversing
// the watches of them to find all clause of the same size with all literals
// marked and active (not weakened).  It might be possible to speed up this
// part with hash table, which on the other hand would require more space.

static struct clause *find_empty_clause (bool weakened) {
  assert (EMPTY (line));
  for (all_pointers (struct clause, c, empty_clauses)) {
    if (c->weakened != weakened)
      continue;
    debug_clause (c, "found_matching");
    return c;
  }
  debug ("no matching clause found");
  return 0;
}

static struct clause *find_non_empty_clause (bool weakened) {
  size_t size = SIZE (line);
  assert (size);
  mark_line ();
  for (all_elements (int, lit, line)) {
    struct clauses *watches = (weakened ? inactive : matrix) + lit;
    for (all_pointers (struct clause, c, *watches)) {
      if (c->size != size)
        continue;
      if (c->weakened != weakened)
        continue;
      for (all_literals (other, c))
        if (!marks[other])
          goto CONTINUE_WITH_NEXT_CLAUSE;
      unmark_line ();
      debug_clause (c, "found matching");
      return c;
    CONTINUE_WITH_NEXT_CLAUSE:;
    }
  }
  unmark_line ();
  debug ("no matching clause found");
  return 0;
}

static struct clause *find_clause (bool weakened) {
  if (EMPTY (line))
    return find_empty_clause (weakened);
  else
    return find_non_empty_clause (weakened);
}

static struct clause *find_active_clause (void) {
  debug ("finding active clause");
  return find_clause (false);
}

static struct clause *find_weakened_clause (void) {
  debug ("finding weakened clause");
  return find_clause (true);
}

static int
move_least_occurring_inactive_literal_to_front (struct clause *c) {
  assert (c->size);
  int *lits = c->lits;
  int res = lits[0];
  size_t res_occurrences = SIZE (inactive[res]);
  const int *const end = lits + c->size;
  for (int *p = lits + 1; p != end; p++) {
    int other = *p;
    size_t other_occurrences = SIZE (inactive[other]);
    if (other_occurrences >= res_occurrences)
      continue;
    *p = res;
    res = other;
    res_occurrences = other_occurrences;
  }
  lits[0] = res;
  assert (res);
  debug ("literal %s occurs only %zu times", debug_literal (res),
         res_occurrences);
  return res;
}

/*------------------------------------------------------------------------*/

// This section has all the low-level checks.

static void delete_clause (struct clause *c) {
  assert (!c->weakened);
  debug ("deleting clause");
  unwatch_clause (c);
  if (c->input)
    debug_clause (c, "but not freeing");
  else
    free_clause (c);
  statistics.deleted++;
}

static void weaken_clause (struct clause *c) {
  assert (!c->weakened);
  debug_clause (c, "weakening");
  unwatch_clause (c);
  c->weakened = true;
  if (c->size) {
    int lit = move_least_occurring_inactive_literal_to_front (c);
    connect_literal (lit, c);
  }
  statistics.weakened++;
}

static void restore_clause (struct clause *c) {
  assert (!level);
  assert (c->weakened);
  debug_clause (c, "restoring");
  if (c->size) {
    int *lits = begin_literals (c);
    disconnect_literal (*lits, c);
    watch_clause (c);
    int lit0 = lits[0];
    int val0 = values[lit0];
    if (c->size > 1) {
      if (val0 <= 0) {
        int lit1 = lits[1];
        int val1 = values[lit1];
        if (val1 < 0 || (!val1 && val0 < 0)) {
          if (trail.begin < trail.propagate) {
            assert (!level);
            debug ("forcing repropagation after restoring clause");
            trail.propagate = trail.begin;
          }
        }
      }
    } else
      assert (val0 > 0);
  }
  c->weakened = false;
  statistics.restored++;
}

// Check that there are no clashing literals (both positive and negative
// occurrence of a variable) in the current line.  This is a mandatory
// check for conclusions, i.e., for both 'm' models and 'u' core lines.

static void check_line_consistency (int type) {
  for (all_elements (int, lit, line)) {
    assert (valid_literal (lit));
    if (marks[-lit])
      check_error ("inconsistent '%c' line with both %d and %d", type, -lit,
                   lit);
    marks[lit] = true;
  }
  unmark_line ();
  debug ("line consists of consistent literals");
}

// Check that there are no literals in the current line which clash with
// one literal in the saved line (a variable is not allowed to occur
// positively in one and negatively in the other line).

static void check_line_consistent_with_saved (int type) {
  mark_line ();
  for (all_elements (int, lit, saved)) {
    assert (valid_literal (lit));
    if (marks[-lit])
      check_error ("inconsistent '%d' line on %d with line %zu in '%s'",
                   type, lit, start_of_saved, other_file->name);
  }
  unmark_line ();
  debug ("current and saved line have consistent literals");
}

static void check_satisfied_clause (int type, struct clause *c) {
  if (c->tautological)
    return;
  for (all_literals (lit, c)) {
    assert (valid_literal (lit));
    if (marks[lit])
      return;
  }
  fflush (stdout);
  fprintf (stderr,
           "idrup-check: error: model at line %zu in '%s' "
           "does not satisfy %s clause:\n",
           file->start_of_line, file->name,
           c->input ? "input" : "derived"); // Defensive at this point!!!
  fputc (c->input ? 'i' : 'l', stderr);
  for (all_literals (lit, c))
    fprintf (stderr, " %d", lit);
  fputs (" 0\n", stderr);
  exit (1);
}

// A given model line is checked to satisfy all input clauses.

static void check_line_satisfies_input_clauses (int type) {
  debug ("checking model");
  mark_line ();
  for (all_pointers (struct clause, c, input_clauses))
    check_satisfied_clause (type, c);
  unmark_line ();
  debug ("model checked");
}

// The given core line leads to unsatisfiability through propagation.

static void check_line_propagation_yields_conflict (int type) {
  debug ("checking unsatisfiable core implied");
  check_implied (type, "unsatisfiable core", 1);
  debug ("unsatisfiable core implied");
}

// Check that the given literal has been imported before.

static void check_literal_imported (int type, int lit) {
  int idx = abs (lit);
  if (idx > max_var || !imported[idx])
    line_error (type, "literal %d unused", lit);
}

static void check_literals_imported (int type) {
  debug ("checking literals imported");
  for (all_elements (int, lit, line))
    check_literal_imported (type, lit);
}

/*------------------------------------------------------------------------*/

static void start_query (void) {
  if (querying)
    fatal_error ("query already started");
  if (verbosity > 0)
    start_time = wall_clock_time ();
  querying = true;
}

static void conclude_query (int res) {
  if (!querying)
    fatal_error ("query already concluded");
  if (verbosity > 0) {
    double current = wall_clock_time ();
    double delta = current - start_time;
    verbose ("concluded query %zu with %d after %.2f seconds "
             "in %.2f seconds",
             statistics.queries, res, current, delta);
  }
  querying = false;
}

/*------------------------------------------------------------------------*/

// Merged checking options for each line.

static void import_and_add_input_clause (int type) {
  import_literals ();
  add_clause (true);
  statistics.inputs++;
  (void) type;
}

static void import_check_then_add_lemma (int type) {
  import_literals ();
  check_implied (type, "lemma", -1);
  add_clause (false);
  statistics.lemmas++;
}

static void imported_find_then_delete_clause (int type) {
  check_literals_imported (type);
  struct clause *c = find_active_clause ();
  if (c)
    delete_clause (c);
  else
    line_error (type, "could not find clause");
}

static void imported_find_then_restore_clause (int type) {
  check_literals_imported (type);
  struct clause *c = find_weakened_clause ();
  if (c)
    restore_clause (c);
  else
    line_error (type, "could not find and restore weakened clause");
}

static void imported_find_then_weaken_clause (int type) {
  check_literals_imported (type);
  struct clause *c = find_active_clause ();
  if (c)
    weaken_clause (c);
  else
    line_error (type, "could not find and weaken clause");
}

static bool is_learn_delete_restore_or_weaken (int type) {
  return type == 'l' || type == 'd' || type == 'r' || type == 'w';
}

static void learn_delete_restore_or_weaken (int type) {
  if (type == 'l')
    import_check_then_add_lemma (type);
  else if (type == 'd')
    imported_find_then_delete_clause (type);
  else if (type == 'r')
    imported_find_then_restore_clause (type);
  else {
    assert (type == 'w');
    imported_find_then_weaken_clause (type);
  }
}

static void match_saved (int type, const char *type_str) {
  debug ("matching saved line");
  if (!match_literals (&line, &saved))
    check_error ("%s '%c' line does not match '%c' line %zu in '%s'",
                 type_str, type, saved_type, start_of_saved,
                 other_file->name);
  debug ("saved line matched");
}

static void save_line (int type) {
  debug ("saving '%c' line", type);
  COPY (int, saved, line);
  start_of_saved = file->start_of_line;
  saved_type = type;
}

static bool match_header (const char *expected) {
  if (file->lines > 1)
    return false;
  assert (file->lines == 1);
  if (string != expected)
    parse_error ("expected '%s' header and not 'p %s' "
                 "(input files swapped?)",
                 expected, string);
  verbose ("found '%s' header in '%s'", string, file->name);
  return true;
}

static void check_line_satisfies_query (int type) {
  mark_line ();
  for (all_elements (int, lit, query))
    if (!marks[lit])
      check_error ("model does not satisfy query literal %d "
                   "at line %zu in '%s'",
                   lit, start_of_query, interactions->name);
  unmark_line ();
  (void) type;
  debug ("line literals satisfy query");
}

static void conclude_satisfiable_query_with_model (int type) {
  debug ("concluding satisfiable query");
  assert (!inconsistent);
  check_line_consistency (type);
  check_line_satisfies_query (type);
  check_line_satisfies_input_clauses (type);
  check_line_consistent_with_saved (type);
  statistics.conclusions++;
  statistics.models++;
  assert (!level);
  debug ("satisfiable query concluded");
  conclude_query (10);
}

static void check_core_subset_of_query (int type) {
  mark_query ();
  for (all_elements (int, lit, line))
    if (!marks[lit])
      check_error ("core literal %d not in query at line %zu in '%s'", lit,
                   start_of_query, interactions->name);
  unmark_query ();
  debug ("core subset of query");
  (void) type;
}

static void check_line_variables_subset_of_query (int type) {
  mark_query ();
  for (all_elements (int, lit, line))
    if (!marks[lit] && !marks[-lit])
      check_error ("literal %d nor %d in query at line %zu in '%s'", lit,
                   -lit, start_of_query, interactions->name);
  unmark_query ();
  debug ("line variables subset of query");
  (void) type;
}

static void check_saved_failed_literals_match_core (int type) {
  for (all_elements (int, lit, line))
    marks[lit] = true;
  for (all_elements (int, lit, saved))
    if (marks[-lit])
      check_error (
          "literal %d claimed not to be a failed literal "
          "(as it occurs negatively as %d in the 'f' line %zu in '%s') "
          "is in this unsatisfiable core 'u' line of the proof",
          -lit, lit, start_of_saved, interactions->name);
  unmark_line ();
  for (all_elements (int, lit, line))
    marks[lit] = false;
  (void) type;
}

static void conclude_unsatisfiable_query_with_core (int type) {
  debug ("concluding satisfiable query");
  check_line_propagation_yields_conflict (type);
  check_core_subset_of_query (type);
  if (saved_type == 'u')
    match_saved (type, "unsatisfiable core");
  else {
    assert (saved_type == 'f');
    check_saved_failed_literals_match_core (type);
  }
  statistics.conclusions++;
  statistics.cores++;
  assert (!level || inconsistent);
  debug ("unsatisfiable query concluded");
  (void) type;
  conclude_query (20);
}

/*------------------------------------------------------------------------*/

// The main parsing and checking routine can be found below.  It is a
// simple state-machine implemented with GOTO style programming and uses
// the following function to show state changes during logging.

#ifndef NDEBUG

static void debug_state (const char *name) {
  if (verbosity < INT_MAX)
    return;
  size_t printed = printf ("c DEBUG %u ----[ %s ]", level, name);
  while (printed++ != 73)
    fputc ('-', stdout);
  fputc ('\n', stdout);
  fflush (stdout);
}

#else
#define debug_state(...) \
  do { \
  } while (false)
#endif

#define STATE(NAME) \
  goto UNREACHABLE;   /* Make sure that there are no fall-throughs! */ \
  NAME:               /* This is the actual state label. */ \
  debug_state (#NAME) /* And print entering state during logging */

static int parse_and_check (void) {

  // By default any parse error or failed check will abort the program
  // with exit code '1' except in 'relaxed' parsing mode where parsing and
  // checking continues if in the proof a model 'm' line is missing after
  // a 's SATISFIABLE' status line. Without having such a model the
  // checker can not guarantee the input clauses to be satisfied at this
  // point.

  // For missing 'u' proof conclusion lines the checker might end up in
  // a similar situation (in case the user claims an unsatisfiable core
  // which is not implied by unit propagation).  In these cases the
  // program continues without error but simply exit with exit code '2' to
  // denote that checking only partially.

  int res = 0; // The exit code of the program without error.

  verbose ("starting interactions and proof checking in strict mode");
  goto INTERACTION_HEADER; // Explicitly start with this state.

  {
    STATE (INTERACTION_HEADER);
    if (mode == pedantic) {
      set_file (interactions);
      int type = next_line ('p');
      if (type == 'p' && match_header (ICNF))
        goto PROOF_HEADER;
      else {
        unexpected_line (type, "in pedantic mode 'p icnf' header");
        goto UNREACHABLE;
      }
    } else
      goto PROOF_HEADER;
  }
  {
    STATE (PROOF_HEADER);
    if (mode == pedantic) {
      set_file (proof);
      int type = next_line ('p');
      if (type == 'p' && match_header (IDRUP))
        goto INTERACTION_INPUT;
      else {
        unexpected_line (type, "in pedantic mode 'p idrup' header");
        goto UNREACHABLE;
      }
    } else
      goto INTERACTION_INPUT;
  }
  {
    STATE (INTERACTION_INPUT);
    set_file (interactions);
    int type = next_line ('i');
    if (type == 'i') {
      save_line (type);
      import_and_add_input_clause (type);
      goto PROOF_INPUT;
    } else if (type == 'q') {
      start_query ();
      import_literals ();
      save_line (type);
      save_query ();
      goto PROOF_QUERY;
    } else if (type == 0)
      goto END_OF_CHECKING;
    else if (type == 'p') {
      if (match_header (ICNF))
        goto INTERACTION_INPUT;
      else
        goto INTERACTION_INPUT_UNEXPECTED_LINE;
    } else {
    INTERACTION_INPUT_UNEXPECTED_LINE:
      unexpected_line (type, "'i' or 'q'");
      goto UNREACHABLE;
    }
  }
  {
    STATE (PROOF_INPUT);
    set_file (proof);
    int type = next_line ('i');
    if (type == 'i') {
      match_saved (type, "input");
      goto INTERACTION_INPUT;
    } else if (type == 'p') {
      if (match_header (IDRUP))
        goto PROOF_INPUT;
      else
        goto PROOF_INPUT_UNEXPECTED_LINE;
    } else if (!is_learn_delete_restore_or_weaken (type)) {
    PROOF_INPUT_UNEXPECTED_LINE:
      unexpected_line (type, "'i', 'l', 'd', 'r' or 'w'");
      goto UNREACHABLE;
    } else {
      learn_delete_restore_or_weaken (type);
      goto PROOF_INPUT;
    }
  }
  {
    STATE (PROOF_QUERY);
    set_file (proof);
    int type = next_line (0);
    if (type == 'q') {
      match_saved (type, "query");
      goto PROOF_CHECK;
    } else if (type == 'p') {
      if (match_header (IDRUP))
        goto PROOF_QUERY;
      else
        goto PROOF_QUERY_UNEXPECTED_LINE;
    } else if (!is_learn_delete_restore_or_weaken (type)) {
    PROOF_QUERY_UNEXPECTED_LINE:
      unexpected_line (type, "'q', 'l', 'd', 'r' or 'w'");
      goto UNREACHABLE;
    } else {
      learn_delete_restore_or_weaken (type);
      goto PROOF_QUERY;
    }
  }
  {
    STATE (PROOF_CHECK);
    set_file (proof);
    int type = next_line ('l');
    if (is_learn_delete_restore_or_weaken (type)) {
      learn_delete_restore_or_weaken (type);
      goto PROOF_CHECK;
    } else if (type != 's') {
      unexpected_line (type, "'s', 'l', 'd', 'r' or 'w'");
      goto UNREACHABLE;
    } else if (string == SATISFIABLE)
      goto INTERACTION_SATISFIABLE;
    else if (string == UNSATISFIABLE)
      goto INTERACTION_UNSATISFIABLE;
    else {
      assert (string == UNKNOWN);
      goto INTERACTION_UNKNOWN;
    }
  }
  {
    STATE (INTERACTION_SATISFIABLE);
    set_file (interactions);
    int type = next_line (0);
    if (type == 's' && string == SATISFIABLE)
      goto INTERACTION_SATISFIED;
    else if (type == 's') {
      parse_error ("unexpected 's %s' line (expected 's SATISFIABLE')",
                   string);
      goto UNREACHABLE;
    } else {
      unexpected_line (type, "'s SATISFIABLE'");
      goto UNREACHABLE;
    }
  }
  {
    STATE (INTERACTION_UNSATISFIABLE);
    set_file (interactions);
    int type = next_line (0);
    if (type == 's' && string == UNSATISFIABLE)
      goto INTERACTION_UNSATISFIED;
    else if (type == 's') {
      parse_error ("unexpected 's %s' line (expected 's UNSATISFIABLE')",
                   string);
      goto UNREACHABLE;
    } else {
      unexpected_line (type, "'s UNSATISFIABLE'");
      goto UNREACHABLE;
    }
  }
  {
    STATE (INTERACTION_UNKNOWN);
    set_file (interactions);
    int type = next_line (0);
    if (type == 's' && string == UNKNOWN) {
      conclude_query (0);
      goto INTERACTION_INPUT;
<<<<<<< HEAD
    else if (type == 's') {
=======
    } else if (type == 's') {
>>>>>>> ea48b281
      parse_error ("unexpected 's %s' line (expected 's UNKNOWN')", string);
      goto UNREACHABLE;
    } else {
      unexpected_line (type, "'s UNKNOWN'");
      goto UNREACHABLE;
    }
  }
  {
    STATE (INTERACTION_SATISFIED);
    set_file (interactions);
    int type = next_line (0);
    if (type == 'v') {
      check_line_consistency (type);
      save_line (type);
      goto PROOF_MODEL;
    } else if (type == 'm') {
      check_line_consistency (type);
      check_line_satisfies_query (type);
      check_line_satisfies_input_clauses (type);
      save_line (type);
      goto PROOF_MODEL;
    } else {
      unexpected_line (type, "'v' or 'm'");
      goto UNREACHABLE;
    }
  }
  {
    STATE (PROOF_MODEL);
    set_file (proof);
    int type = next_line (0);
    if (type == 'm') {
      conclude_satisfiable_query_with_model (type);
      goto INTERACTION_INPUT;
    } else {
      unexpected_line (type, "'m'");
      goto UNREACHABLE;
    }
  }
  {
    STATE (INTERACTION_UNSATISFIED);
    set_file (interactions);
    int type = next_line (0);
    if (type == 'f') {
      check_line_consistency (type);
      check_line_variables_subset_of_query (type);
      save_line (type);
      goto PROOF_CORE;
    } else if (type == 'u') {
      check_line_propagation_yields_conflict (type);
      save_line (type);
      goto PROOF_CORE;
    } else {
      unexpected_line (type, "'f' | 'u'");
      goto UNREACHABLE;
    }
  }
  {
    STATE (PROOF_CORE);
    set_file (proof);
    int type = next_line (0);
    if (type == 'u') {
      conclude_unsatisfiable_query_with_core (type);
      goto INTERACTION_INPUT;
    } else {
      unexpected_line (type, "'u'");
      goto UNREACHABLE;
    }
  }
  {
    STATE (END_OF_CHECKING);
    verbose ("succesfully reached end-of-checking");
    return res;
  }
  {
    STATE (UNREACHABLE);
    fatal_error ("invalid parser state reached");
    return 1;
  }
}

/*------------------------------------------------------------------------*/

// Clean-up functions.

// Without a global list of clauses we traverse watch lists during
// deallocation of clauses and only deallocate a clauses if we visit it
// the second time through its larger watch.

static void release_watches (void) {
  for (int lit = -max_var; lit <= max_var; lit++) {
    struct clauses *watches = matrix + lit;
    for (all_pointers (struct clause, c, *watches)) {
      if (c->input)
        continue; // Released separately.
      if (c->size < 2)
        free_clause (c);
      else {
        int *lits = c->lits;
        int other = lits[0] ^ lits[1] ^ lit;
        if (other < lit)
          free_clause (c);
      }
    }
    RELEASE (*watches);
  }
}

static void release_inactive (void) {
  for (int lit = -max_var; lit <= max_var; lit++) {
    struct clauses *watches = inactive + lit;
    for (all_pointers (struct clause, c, *watches))
      if (!c->input)
        free_clause (c);
    RELEASE (*watches);
  }
}

static void release_empty_clauses (void) {
  for (all_pointers (struct clause, c, empty_clauses))
    free_clause (c);
  RELEASE (empty_clauses);
}

static void release_input_clauses (void) {
  for (all_pointers (struct clause, c, input_clauses))
    free_clause (c);
  RELEASE (input_clauses);
}

static void release (void) {
  RELEASE (line);
  RELEASE (saved);
  RELEASE (query);
  if (max_var) {
    release_watches ();
    release_inactive ();
  }
  release_empty_clauses ();
  release_input_clauses ();
  free (trail.begin);
  free (control.begin);
  matrix -= allocated;
  free (matrix);
  inactive -= allocated;
  free (inactive);
  values -= allocated;
  free (values);
  marks -= allocated;
  free (marks);
  free (imported);
  free (levels);
}

/*------------------------------------------------------------------------*/

static void print_statistics (void) {
  double p = process_time ();
  double w = wall_clock_time ();
  printf ("c %-20s %20zu %12.2f per variable\n", "added:", statistics.added,
          average (statistics.added, statistics.imported));
  printf ("c %-20s %20zu %12.2f %% queries\n",
          "conclusions:", statistics.conclusions,
          percent (statistics.conclusions, statistics.queries));
  printf ("c %-20s %20zu %12.2f %% conclusions\n",
          "cores:", statistics.cores,
          percent (statistics.cores, statistics.conclusions));
  printf ("c %-20s %20zu %12.2f per lemma\n",
          "decisions:", statistics.decisions,
          average (statistics.decisions, statistics.lemmas));
  printf ("c %-20s %20zu %12.2f %% added\n", "deleted:", statistics.deleted,
          percent (statistics.deleted, statistics.added));
  printf ("c %-20s %20zu %12.2f %% added\n", "inputs:", statistics.inputs,
          percent (statistics.inputs, statistics.added));
  printf ("c %-20s %20zu %12.2f %% added\n", "lemmas:", statistics.lemmas,
          percent (statistics.lemmas, statistics.added));
  printf ("c %-20s %20zu %12.2f %% conclusions\n",
          "models:", statistics.models,
          percent (statistics.models, statistics.conclusions));
  printf ("c %-20s %20zu %12.2f per decision\n",
          "propagations:", statistics.propagations,
          average (statistics.propagations, statistics.decisions));
  printf ("c %-20s %20zu %12.2f per second\n",
          "queries:", statistics.queries, average (w, statistics.queries));
  printf ("c %-20s %20zu %12.2f %% weakened\n",
          "restored:", statistics.restored,
          percent (statistics.restored, statistics.weakened));
  printf ("c %-20s %20zu %12.2f %% inputs\n",
          "weakened:", statistics.weakened,
          percent (statistics.weakened, statistics.inputs));
  fputs ("c\n", stdout);
  double m = mega_bytes ();
  printf ("c %-20s %20.2f seconds %4.0f %% wall-clock\n",
          "process-time:", p, percent (p, w));
  printf ("c %-20s %20.2f seconds  100 %%\n", "wall-clock-time:", w);
  printf ("c %-20s %11.2f MB\n", "bymaximum-resident-set-size:", m);
  fflush (stdout);
}

/*------------------------------------------------------------------------*/

// Signal handling to print statistics if aborted.

#define SIGNALS \
  SIGNAL (SIGABRT) \
  SIGNAL (SIGBUS) \
  SIGNAL (SIGILL) \
  SIGNAL (SIGINT) \
  SIGNAL (SIGSEGV) \
  SIGNAL (SIGTERM)

#define SIGNAL(SIG) static void (*saved_##SIG##_handler) (int);
SIGNALS
#undef SIGNAL

static void reset_signals (void) {
#define SIGNAL(SIG) signal (SIG, saved_##SIG##_handler);
  SIGNALS
#undef SIGNAL
}

static const char *signal_name (int sig) {
#define SIGNAL(SIG) \
  if (sig == SIG) \
    return #SIG;
  SIGNALS
#undef SIGNAL
  return "SIGUNKNOWN";
}

static volatile int caught_signal;

static void catch_signal (int sig) {
  if (caught_signal)
    return;
  caught_signal = 0;
  reset_signals ();
  if (verbosity >= 0) {
    printf ("c\nc caught signal %d (%s)\nc\n", sig, signal_name (sig));
    print_statistics ();
    printf ("c\nc raising signal %d (%s)\n", sig, signal_name (sig));
    fflush (stdout);
  }
  raise (sig);
}

static void init_signals (void) {
#define SIGNAL(SIG) saved_##SIG##_handler = signal (SIG, catch_signal);
  SIGNALS
}

/*------------------------------------------------------------------------*/

int main (int argc, char **argv) {
  start_of_wall_clock_time = absolute_wall_clock_time ();
  for (int i = 1; i != argc; i++) {
    const char *arg = argv[i];
    if (!strcmp (arg, "-h") || !strcmp (arg, "--help")) {
      fputs (idrup_check_usage, stdout);
      exit (0);
    } else if (!strcmp (arg, "-q") || !strcmp (arg, "--quiet"))
      verbosity = -1;
    else if (!strcmp (arg, "-v") || !strcmp (arg, "--verbose"))
      verbosity += (verbosity < INT_MAX);
    else if (!strcmp (arg, "-l") || !strcmp (arg, "--logging"))
#ifndef NDEBUG
      verbosity = INT_MAX;
#else
      die ("invalid line option '%s' (compiled without debugging)", arg);
#endif
    else if (!strcmp (arg, "--version"))
      printf ("%s\n", idrup_version), exit (0);
    else if (!strcmp (arg, "--strict"))
      mode = strict;
    else if (!strcmp (arg, "--relaxed"))
      mode = relaxed;
    else if (!strcmp (arg, "--pedantic"))
      mode = pedantic;
    else if (arg[0] == '-')
      die ("invalid command line option '%s' (try '-h')", arg);
    else if (!files[0].name)
      files[0].name = arg;
    else if (!files[1].name)
      files[1].name = arg;
    else
      die ("too many files '%s', '%s' and '%s'", files[0].name,
           files[1].name, arg);
  }
  if (!files[0].name)
    die ("no file given but expected two (try '-h')");
  if (!files[1].name)
    die ("one file '%s' given but expected two (try '-h')", files[0].name);
  if (!(files[0].file = fopen (files[0].name, "r")))
    die ("can not read incremental CNF file '%s'", files[0].name);
  if (!(files[1].file = fopen (files[1].name, "r")))
    die ("can not read incremental DRUP proof file '%s'", files[1].name);

  message ("Interaction DRUP Checker");
  message ("Copyright (c) 2023 Armin Biere University of Freiburg");
  if (idrup_gitid)
    message ("Version %s %s", idrup_version, idrup_gitid);
  else
    message ("Version %s", idrup_version);
  message ("Compiler %s", idrup_compiler);
  message ("Build %s", idrup_build);

  init_signals ();

  if (verbosity >= 0)
    fputs ("c\n", stdout);
  message ("reading incremental CNF '%s'", files[0].name);
  message ("reading and checking incremental DRUP proof '%s'",
           files[1].name);

  for (int i = 0; i != 2; i++)
    files[i].lineno = 1;

  int res = parse_and_check ();

  if (verbosity >= 0)
    fputs ("c\n", stdout);
  if (res)
    fputs ("s FAILED\n", stdout);
  else
    fputs ("s VERIFIED\n", stdout);
  fflush (stdout);

  for (int i = 0; i != 2; i++) {
    if (verbosity > 0) {
      if (!i)
        fputs ("c\n", stdout);
      message ("closing '%s' after reading %zu lines (%zu bytes)",
               files[i].name, files[i].lineno, files[i].charno);
    }
    fclose (files[i].file);
  }

  release ();
  reset_signals ();

  if (verbosity >= 0) {
    printf ("c\n");
    print_statistics ();
    printf ("c\nc exit %d\n", res);
    fflush (stdout);
  }

  return res;
}<|MERGE_RESOLUTION|>--- conflicted
+++ resolved
@@ -2041,11 +2041,7 @@
     if (type == 's' && string == UNKNOWN) {
       conclude_query (0);
       goto INTERACTION_INPUT;
-<<<<<<< HEAD
-    else if (type == 's') {
-=======
     } else if (type == 's') {
->>>>>>> ea48b281
       parse_error ("unexpected 's %s' line (expected 's UNKNOWN')", string);
       goto UNREACHABLE;
     } else {
